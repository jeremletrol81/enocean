--- conflicted
+++ resolved
@@ -359,16 +359,10 @@
     request_type = NOT_SPECIFIC
     channel = None
 
-<<<<<<< HEAD
     response_sent = False
+    contains_eep = True
 
     def __init__(self, packet_type, data=None, optional=None):
-=======
-    contains_eep = True
-
-    def __init__(self, packet_type, data=None, optional=None, communicator=None):
-        self.__communicator = communicator
->>>>>>> f6ad7947
         super(UTETeachIn, self).__init__(packet_type=packet_type, data=data, optional=optional)
 
     @property
